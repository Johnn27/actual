export type FeatureFlag =
  | 'goalTemplatesEnabled'
  | 'goalTemplatesUIEnabled'
  | 'actionTemplating'
<<<<<<< HEAD
  | 'contextMenus'
  | 'pluggyAiBankSync'
  | 'subCategoryGroups';
=======
  | 'pluggyAiBankSync';
>>>>>>> 53e3694a

/**
 * Cross-device preferences. These sync across devices when they are changed.
 */
export type SyncedPrefs = Partial<
  Record<
    | 'budgetType'
    | 'upcomingScheduledTransactionLength'
    | 'firstDayOfWeekIdx'
    | 'dateFormat'
    | 'numberFormat'
    | 'hideFraction'
    | 'isPrivacyEnabled'
    | `show-balances-${string}`
    | `show-extra-balances-${string}`
    | `hide-cleared-${string}`
    | `hide-reconciled-${string}`
    // TODO: pull from src/components/modals/ImportTransactions.js
    | `parse-date-${string}-${'csv' | 'qif'}`
    | `csv-mappings-${string}`
    | `csv-delimiter-${string}`
    | `csv-skip-lines-${string}`
    | `csv-in-out-mode-${string}`
    | `csv-out-value-${string}`
    | `csv-has-header-${string}`
    | `custom-sync-mappings-${string}`
    | `sync-import-pending-${string}`
    | `sync-reimport-deleted-${string}`
    | `sync-import-notes-${string}`
    | `ofx-fallback-missing-payee-${string}`
    | `flip-amount-${string}-${'csv' | 'qif'}`
    | `flags.${FeatureFlag}`
    | `learn-categories`,
    string
  >
>;

/**
 * Preferences that are stored in the `metadata.json` file along with the
 * core database.
 */
export type MetadataPrefs = Partial<{
  budgetName: string;
  id: string;
  lastUploaded: string;
  cloudFileId: string;
  groupId: string;
  encryptKeyId: string;
  lastSyncedTimestamp: string;
  resetClock: boolean;
  lastScheduleRun: string;
  userId: string; // TODO: delete this (unused)
}>;

/**
 * Local preferences applicable to a single device. Stored in local storage.
 */
export type LocalPrefs = Partial<{
  'ui.showClosedAccounts': boolean;
  'expand-splits': boolean;
  'budget.collapsed': string[];
  'budget.summaryCollapsed': boolean;
  'budget.showHiddenCategories': boolean;
  'budget.startMonth': string;
  'flags.updateNotificationShownForVersion': string;
  reportsViewLegend: boolean;
  reportsViewSummary: boolean;
  reportsViewLabel: boolean;
  sidebarWidth: number;
  'mobile.showSpentColumn': boolean;
}>;

export type Theme = 'light' | 'dark' | 'auto' | 'midnight' | 'development';
export type DarkTheme = 'dark' | 'midnight';

// GlobalPrefs are the parsed global-store.json values
export type GlobalPrefs = Partial<{
  floatingSidebar: boolean;
  maxMonths: number;
  categoryExpandedState: number;
  keyId?: string;
  language: string;
  theme: Theme;
  preferredDarkTheme: DarkTheme;
  documentDir: string; // Electron only
  serverSelfSignedCert: string; // Electron only
  syncServerConfig?: {
    // Electron only
    autoStart?: boolean;
    port?: number;
  };
}>;

// GlobalPrefsJson represents what's saved in the global-store.json file
export type GlobalPrefsJson = Partial<{
  'user-id'?: string;
  'user-key'?: string;
  'encrypt-keys'?: string;
  lastBudget?: string;
  readOnly?: string;
  'server-url'?: string;
  'did-bootstrap'?: boolean;
  'user-token'?: string;
  'floating-sidebar'?: string; // "true" or "false"
  'max-months'?: string; // e.g. "2" or "3"
  'category-expanded-state'?: string; // "0" or "1" or "2"
  'document-dir'?: GlobalPrefs['documentDir'];
  'encrypt-key'?: string;
  language?: GlobalPrefs['language'];
  theme?: GlobalPrefs['theme'];
  'preferred-dark-theme'?: GlobalPrefs['preferredDarkTheme'];
  'server-self-signed-cert'?: GlobalPrefs['serverSelfSignedCert'];
  syncServerConfig?: GlobalPrefs['syncServerConfig'];
}>;

export type AuthMethods = 'password' | 'openid';<|MERGE_RESOLUTION|>--- conflicted
+++ resolved
@@ -2,13 +2,8 @@
   | 'goalTemplatesEnabled'
   | 'goalTemplatesUIEnabled'
   | 'actionTemplating'
-<<<<<<< HEAD
-  | 'contextMenus'
   | 'pluggyAiBankSync'
   | 'subCategoryGroups';
-=======
-  | 'pluggyAiBankSync';
->>>>>>> 53e3694a
 
 /**
  * Cross-device preferences. These sync across devices when they are changed.
