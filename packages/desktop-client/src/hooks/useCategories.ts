--- conflicted
+++ resolved
@@ -1,9 +1,4 @@
-<<<<<<< HEAD
-import { useEffect } from 'react';
-=======
 import { useEffect, useMemo } from 'react';
-import { useDispatch, useSelector } from 'react-redux';
->>>>>>> 9988c6e8
 
 import { useInitialMount } from './useInitialMount';
 
