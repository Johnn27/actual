--- conflicted
+++ resolved
@@ -162,17 +162,11 @@
   const onSaveCategory = async category => {
     const cats = await send('get-categories');
     const exists =
-<<<<<<< HEAD
       cats.grouped
         .filter(g => g.id === category.group)[0]
         .categories.filter(
           c => c.name.toUpperCase() === category.name.toUpperCase(),
         )
-=======
-      cats.list
-        .filter(c => c.group === category.cat_group)
-        .filter(c => c.name.toUpperCase() === category.name.toUpperCase())
->>>>>>> 9988c6e8
         .filter(c => (category.id === 'new' ? true : c.id !== category.id))
         .length > 0;
 
@@ -223,11 +217,7 @@
 
   const onSaveGroup = group => {
     if (group.id === 'new') {
-<<<<<<< HEAD
-      dispatch(createGroup({ name: group.name }));
-=======
-      dispatch(createGroup(group.name, group.parent_id));
->>>>>>> 9988c6e8
+      dispatch(createGroup({ name: group.name})); //, parentId: group.parentId 
     } else {
       dispatch(updateGroup({ group }));
     }
