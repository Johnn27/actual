import type { FeatureFlag } from 'loot-core/types/prefs';

import { useSyncedPref } from './useSyncedPref';

const DEFAULT_FEATURE_FLAG_STATE: Record<FeatureFlag, boolean> = {
  goalTemplatesEnabled: false,
  goalTemplatesUIEnabled: false,
  actionTemplating: false,
  pluggyAiBankSync: false,
<<<<<<< HEAD
  subCategoryGroups: true, // Defaulting to true for feedback purposes
=======
  currency: false,
>>>>>>> 0085c3b5
};

export function useFeatureFlag(name: FeatureFlag): boolean {
  const [value] = useSyncedPref(`flags.${name}`);

  return value === undefined
    ? DEFAULT_FEATURE_FLAG_STATE[name] || false
    : String(value) === 'true';
}<|MERGE_RESOLUTION|>--- conflicted
+++ resolved
@@ -7,11 +7,8 @@
   goalTemplatesUIEnabled: false,
   actionTemplating: false,
   pluggyAiBankSync: false,
-<<<<<<< HEAD
   subCategoryGroups: true, // Defaulting to true for feedback purposes
-=======
   currency: false,
->>>>>>> 0085c3b5
 };
 
 export function useFeatureFlag(name: FeatureFlag): boolean {
