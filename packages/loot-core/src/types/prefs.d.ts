export type FeatureFlag =
  | 'dashboards'
  | 'reportBudget'
  | 'goalTemplatesEnabled'
  | 'actionTemplating'
  | 'upcomingLengthAdjustment'
<<<<<<< HEAD
  | 'subCategoryGroups';
=======
  | 'contextMenus';
>>>>>>> c0f9073f

/**
 * Cross-device preferences. These sync across devices when they are changed.
 */
export type SyncedPrefs = Partial<
  Record<
    | 'budgetType'
    | 'upcomingScheduledTransactionLength'
    | 'firstDayOfWeekIdx'
    | 'dateFormat'
    | 'numberFormat'
    | 'hideFraction'
    | 'isPrivacyEnabled'
    | `show-balances-${string}`
    | `show-extra-balances-${string}`
    | `hide-cleared-${string}`
    | `hide-reconciled-${string}`
    // TODO: pull from src/components/modals/ImportTransactions.js
    | `parse-date-${string}-${'csv' | 'qif'}`
    | `csv-mappings-${string}`
    | `csv-delimiter-${string}`
    | `csv-skip-lines-${string}`
    | `csv-in-out-mode-${string}`
    | `csv-out-value-${string}`
    | `csv-has-header-${string}`
    | `ofx-fallback-missing-payee-${string}`
    | `flip-amount-${string}-${'csv' | 'qif'}`
    | `flags.${FeatureFlag}`,
    string
  >
>;

/**
 * Preferences that are stored in the `metadata.json` file along with the
 * core database.
 */
export type MetadataPrefs = Partial<{
  budgetName: string;
  id: string;
  lastUploaded: string;
  cloudFileId: string;
  groupId: string;
  encryptKeyId: string;
  lastSyncedTimestamp: string;
  resetClock: boolean;
  lastScheduleRun: string;
  userId: string; // TODO: delete this (unused)
}>;

/**
 * Local preferences applicable to a single device. Stored in local storage.
 */
export type LocalPrefs = Partial<{
  'ui.showClosedAccounts': boolean;
  'expand-splits': boolean;
  'budget.collapsed': string[];
  'budget.summaryCollapsed': boolean;
  'budget.showHiddenCategories': boolean;
  'budget.startMonth': string;
  'flags.updateNotificationShownForVersion': string;
  reportsViewLegend: boolean;
  reportsViewSummary: boolean;
  reportsViewLabel: boolean;
  sidebarWidth: number;
  'mobile.showSpentColumn': boolean;
}>;

export type Theme = 'light' | 'dark' | 'auto' | 'midnight' | 'development';
export type DarkTheme = 'dark' | 'midnight';
export type GlobalPrefs = Partial<{
  floatingSidebar: boolean;
  maxMonths: number;
  keyId?: string;
  theme: Theme;
  preferredDarkTheme: DarkTheme;
  documentDir: string; // Electron only
  serverSelfSignedCert: string; // Electron only
}>;<|MERGE_RESOLUTION|>--- conflicted
+++ resolved
@@ -4,11 +4,8 @@
   | 'goalTemplatesEnabled'
   | 'actionTemplating'
   | 'upcomingLengthAdjustment'
-<<<<<<< HEAD
+  | 'contextMenus'
   | 'subCategoryGroups';
-=======
-  | 'contextMenus';
->>>>>>> c0f9073f
 
 /**
  * Cross-device preferences. These sync across devices when they are changed.
