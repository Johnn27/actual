--- conflicted
+++ resolved
@@ -105,16 +105,17 @@
             >
               <Trans>Pluggy.ai Bank Sync (Brazilian banks only)</Trans>
             </FeatureToggle>
-<<<<<<< HEAD
-            <FeatureToggle flag="subCategoryGroups">
-              <Trans>Sub category groups</Trans>
-=======
             <FeatureToggle
               flag="currency"
               feedbackLink="https://github.com/actualbudget/actual/issues/5191"
             >
               <Trans>Currency support</Trans>
->>>>>>> 0085c3b5
+            </FeatureToggle>
+            <FeatureToggle 
+              flag="subCategoryGroups"
+              feedbackLink="https://github.com/actualbudget/actual/pull/5268"
+            >         
+              <Trans>Sub category groups</Trans>
             </FeatureToggle>
           </View>
         ) : (
