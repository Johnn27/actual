import { type ReactNode, useState } from 'react';
import { Trans, useTranslation } from 'react-i18next';

import type { FeatureFlag } from 'loot-core/src/types/prefs';

import { useFeatureFlag } from '../../hooks/useFeatureFlag';
import { useSyncedPref } from '../../hooks/useSyncedPref';
import { theme } from '../../style';
import { Link } from '../common/Link';
import { Text } from '../common/Text';
import { View } from '../common/View';
import { Checkbox } from '../forms';

import { Setting } from './UI';

type FeatureToggleProps = {
  flag: FeatureFlag;
  disableToggle?: boolean;
  error?: ReactNode;
  children: ReactNode;
  feedbackLink?: string;
};

function FeatureToggle({
  flag: flagName,
  disableToggle = false,
  feedbackLink,
  error,
  children,
}: FeatureToggleProps) {
  const enabled = useFeatureFlag(flagName);
  const [_, setFlagPref] = useSyncedPref(`flags.${flagName}`);

  return (
    <label style={{ display: 'flex' }}>
      <Checkbox
        checked={enabled}
        onChange={() => {
          setFlagPref(String(!enabled));
        }}
        disabled={disableToggle}
      />
      <View
        style={{ color: disableToggle ? theme.pageTextSubdued : 'inherit' }}
      >
        <View style={{ flexDirection: 'row', alignItems: 'center', gap: 5 }}>
          {children}
          {feedbackLink && (
            <Link variant="external" to={feedbackLink}>
              <Trans>(give feedback)</Trans>
            </Link>
          )}
        </View>

        {disableToggle && (
          <Text
            style={{
              color: theme.errorText,
              fontWeight: 500,
            }}
          >
            {error}
          </Text>
        )}
      </View>
    </label>
  );
}

function TrackingBudgetFeature() {
  const { t } = useTranslation();
  const [budgetType = 'rollover'] = useSyncedPref('budgetType');
  const enabled = useFeatureFlag('reportBudget');
  const blockToggleOff = budgetType === 'report' && enabled;
  return (
    <FeatureToggle
      flag="reportBudget"
      disableToggle={blockToggleOff}
      error={t('Switch to a envelope budget before turning off this feature')}
      feedbackLink="https://github.com/actualbudget/actual/issues/2999"
    >
      <Trans>Budget mode toggle</Trans>
    </FeatureToggle>
  );
}

export function ExperimentalFeatures() {
  const [expanded, setExpanded] = useState(false);

  return (
    <Setting
      primaryAction={
        expanded ? (
          <View style={{ gap: '1em' }}>
            <TrackingBudgetFeature />

            <FeatureToggle flag="goalTemplatesEnabled">
              <Trans>Goal templates</Trans>
            </FeatureToggle>
            <FeatureToggle
              flag="dashboards"
              feedbackLink="https://github.com/actualbudget/actual/issues/3282"
            >
              <Trans>Customizable reports page (dashboards)</Trans>
            </FeatureToggle>
            <FeatureToggle
              flag="actionTemplating"
              feedbackLink="https://github.com/actualbudget/actual/issues/3606"
            >
              <Trans>Rule action templating</Trans>
            </FeatureToggle>
            <FeatureToggle
              flag="upcomingLengthAdjustment"
              feedbackLink="https://github.com/actualbudget/actual/issues/3660"
            >
              <Trans>Scheduled transaction upcoming length adjustment</Trans>
            </FeatureToggle>
<<<<<<< HEAD
            <FeatureToggle flag="subCategoryGroups">
              <Trans>Sub category groups</Trans>
=======
            <FeatureToggle
              flag="contextMenus"
              feedbackLink="https://github.com/actualbudget/actual/issues/3706"
            >
              <Trans>Context menus</Trans>
>>>>>>> c0f9073f
            </FeatureToggle>
          </View>
        ) : (
          <Link
            variant="text"
            onClick={() => setExpanded(true)}
            data-testid="experimental-settings"
            style={{
              flexShrink: 0,
              alignSelf: 'flex-start',
              color: theme.pageTextPositive,
            }}
          >
            <Trans>I understand the risks, show experimental features</Trans>
          </Link>
        )
      }
    >
      <Text>
        <Trans>
          <strong>Experimental features.</strong> These features are not fully
          tested and may not work as expected. THEY MAY CAUSE IRRECOVERABLE DATA
          LOSS. They may do nothing at all. Only enable them if you know what
          you are doing.
        </Trans>
      </Text>
    </Setting>
  );
}<|MERGE_RESOLUTION|>--- conflicted
+++ resolved
@@ -115,16 +115,14 @@
             >
               <Trans>Scheduled transaction upcoming length adjustment</Trans>
             </FeatureToggle>
-<<<<<<< HEAD
-            <FeatureToggle flag="subCategoryGroups">
-              <Trans>Sub category groups</Trans>
-=======
             <FeatureToggle
               flag="contextMenus"
               feedbackLink="https://github.com/actualbudget/actual/issues/3706"
             >
               <Trans>Context menus</Trans>
->>>>>>> c0f9073f
+            </FeatureToggle>
+            <FeatureToggle flag="subCategoryGroups">
+              <Trans>Sub category groups</Trans>
             </FeatureToggle>
           </View>
         ) : (
