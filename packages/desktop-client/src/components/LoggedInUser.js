import React, { useState, useEffect } from 'react';
import { connect } from 'react-redux';
<<<<<<< HEAD
import { useHistory, withRouter } from 'react-router';
=======
import { withRouter } from 'react-router';

>>>>>>> 5a00bf6b
import * as actions from 'loot-core/src/client/actions';
import {
  View,
  Text,
  Button,
  Tooltip,
  Menu
} from 'loot-design/src/components/common';
import { colors } from 'loot-design/src/style';
import { useServerURL } from '../hooks/useServerURL';

function LoggedInUser({
  files,
  budgetId,
  userData,
  getUserData,
  setAppState,
  signOut,
  pushModal,
  closeBudget,
  style,
  color
}) {
  let [loading, setLoading] = useState(true);
  let [menuOpen, setMenuOpen] = useState(false);
  const url = useServerURL();
  const history = useHistory();

  useEffect(() => {
    getUserData().then(() => setLoading(false));
  }, []);

  async function onChangePassword() {
    await closeBudget();
    history.push('/change-password');
  }

  function onMenuSelect(type) {
    setMenuOpen(false);

    switch (type) {
      case 'change-password':
        onChangePassword();
        break;
      case 'sign-out':
        signOut();
        break;
      default:
    }
  }

  function onClick() {
    if (url) {
      setMenuOpen(true);
    } else {
      history.push('/config-server');
    }
  }

  if (loading) {
    return (
      <Text style={[{ color: colors.n5, fontStyle: 'italic' }, style]}>
        Loading account...
      </Text>
    );
  } else if (userData) {
    if (userData.offline) {
      return <View style={[{ color }, style]}>Offline</View>;
    }

    return (
      <View style={[{ flexDirection: 'row', alignItems: 'center' }, style]}>
        <Button bare onClick={onClick} style={{ color }}>
          {url ? 'Server' : 'No server'}
        </Button>

        {menuOpen && (
          <Tooltip
            position="bottom-right"
            style={{ padding: 0 }}
            onClose={() => setMenuOpen(false)}
          >
            <Menu
              onMenuSelect={onMenuSelect}
              items={[
                { name: 'change-password', text: 'Change password' },
                { name: 'sign-out', text: 'Sign out' }
              ]}
            />
          </Tooltip>
        )}
      </View>
    );
  } else {
    return <View style={[{ color }, style]}>Not logged in</View>;
  }
}

export default connect(
  state => ({
    userData: state.user.data,
    files: state.budgets.allFiles,
    budgetId: state.prefs.local && state.prefs.local.id
  }),
  actions
)(withRouter(LoggedInUser));<|MERGE_RESOLUTION|>--- conflicted
+++ resolved
@@ -1,11 +1,7 @@
 import React, { useState, useEffect } from 'react';
 import { connect } from 'react-redux';
-<<<<<<< HEAD
 import { useHistory, withRouter } from 'react-router';
-=======
-import { withRouter } from 'react-router';
 
->>>>>>> 5a00bf6b
 import * as actions from 'loot-core/src/client/actions';
 import {
   View,
@@ -15,6 +11,7 @@
   Menu
 } from 'loot-design/src/components/common';
 import { colors } from 'loot-design/src/style';
+
 import { useServerURL } from '../hooks/useServerURL';
 
 function LoggedInUser({
