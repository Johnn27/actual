// @ts-strict-ignore
import {
  makeClock,
  setClock,
  serializeClock,
  deserializeClock,
  makeClientId,
  Timestamp,
} from '@actual-app/crdt';
import { Database } from '@jlongster/sql.js';
import { LRUCache } from 'lru-cache';
import { v4 as uuidv4 } from 'uuid';

import * as fs from '../../platform/server/fs';
import * as sqlite from '../../platform/server/sqlite';
import * as monthUtils from '../../shared/months';
import { groupById } from '../../shared/util';
import { TransactionEntity } from '../../types/models';
import { WithRequired } from '../../types/util';
import {
  schema,
  schemaConfig,
  convertForInsert,
  convertForUpdate,
  convertFromSelect,
} from '../aql';
import {
  toDateRepr,
  accountModel,
  categoryModel,
  categoryGroupModel,
  payeeModel,
} from '../models';
import { sendMessages, batchMessages } from '../sync';

import { shoveSortOrders, SORT_INCREMENT } from './sort';
import {
  DbAccount,
  DbBank,
  DbCategory,
  DbCategoryGroup,
  DbCategoryMapping,
  DbClockMessage,
  DbPayee,
  DbPayeeMapping,
  DbTransaction,
  DbViewTransaction,
  DbViewTransactionInternalAlive,
} from './types';

export * from './types';

export { toDateRepr, fromDateRepr } from '../models';

let dbPath: string | null = null;
let db: Database | null = null;

// Util

export function getDatabasePath() {
  return dbPath;
}

export async function openDatabase(id?: string) {
  if (db) {
    await sqlite.closeDatabase(db);
  }

  dbPath = fs.join(fs.getBudgetDir(id), 'db.sqlite');
  setDatabase(await sqlite.openDatabase(dbPath));

  // await execQuery('PRAGMA journal_mode = WAL');
}

export async function closeDatabase() {
  if (db) {
    await sqlite.closeDatabase(db);
    setDatabase(null);
  }
}

export function setDatabase(db_: Database) {
  db = db_;
  resetQueryCache();
}

export function getDatabase() {
  return db;
}

export async function loadClock() {
  const row = await first<DbClockMessage>('SELECT * FROM messages_clock');
  if (row) {
    const clock = deserializeClock(row.clock);
    setClock(clock);
  } else {
    // No clock exists yet (first run of the app), so create a default
    // one.
    const timestamp = new Timestamp(0, 0, makeClientId());
    const clock = makeClock(timestamp);
    setClock(clock);

    await runQuery('INSERT INTO messages_clock (id, clock) VALUES (?, ?)', [
      1,
      serializeClock(clock),
    ]);
  }
}

// Functions
export function runQuery(
  sql: string,
  params?: Array<string | number>,
  fetchAll?: false,
): { changes: unknown };

export function runQuery<T>(
  sql: string,
  params: Array<string | number> | undefined,
  fetchAll: true,
): T[];

export function runQuery<T>(
  sql: string,
  params: (string | number)[],
  fetchAll: boolean,
) {
  if (fetchAll) {
    return sqlite.runQuery<T>(db, sql, params, true);
  } else {
    return sqlite.runQuery(db, sql, params, false);
  }
}

export function execQuery(sql: string) {
  sqlite.execQuery(db, sql);
}

// This manages an LRU cache of prepared query statements. This is
// only needed in hot spots when you are running lots of queries.
let _queryCache = new LRUCache<string, string>({ max: 100 });
export function cache(sql: string) {
  const cached = _queryCache.get(sql);
  if (cached) {
    return cached;
  }

  const prepared = sqlite.prepare(db, sql);
  _queryCache.set(sql, prepared);
  return prepared;
}

function resetQueryCache() {
  _queryCache = new LRUCache<string, string>({ max: 100 });
}

export function transaction(fn: () => void) {
  return sqlite.transaction(db, fn);
}

export function asyncTransaction(fn: () => Promise<void>) {
  return sqlite.asyncTransaction(db, fn);
}

// This function is marked as async because `runQuery` is no longer
// async. We return a promise here until we've audited all the code to
// make sure nothing calls `.then` on this.
export async function all<T>(sql: string, params?: (string | number)[]) {
  return runQuery<T>(sql, params, true);
}

export async function first<T>(sql, params?: (string | number)[]) {
  const arr = await runQuery<T>(sql, params, true);
  return arr.length === 0 ? null : arr[0];
}

// The underlying sql system is now sync, but we can't update `first` yet
// without auditing all uses of it
export function firstSync<T>(sql, params?: (string | number)[]) {
  const arr = runQuery<T>(sql, params, true);
  return arr.length === 0 ? null : arr[0];
}

// This function is marked as async because `runQuery` is no longer
// async. We return a promise here until we've audited all the code to
// make sure nothing calls `.then` on this.
export async function run(sql, params?: (string | number)[]) {
  return runQuery(sql, params);
}

export async function select(table, id) {
  const rows = await runQuery(
    'SELECT * FROM ' + table + ' WHERE id = ?',
    [id],
    true,
  );
  // TODO: In the next phase, we will make this function generic
  // and pass the type of the return type to `runQuery`.
  // eslint-disable-next-line @typescript-eslint/no-explicit-any
  return rows[0] as any;
}

export async function update(table, params) {
  const fields = Object.keys(params).filter(k => k !== 'id');

  if (params.id == null) {
    throw new Error('update: id is required');
  }

  await sendMessages(
    fields.map(k => {
      return {
        dataset: table,
        row: params.id,
        column: k,
        value: params[k],
        timestamp: Timestamp.send(),
      };
    }),
  );
}

export async function insertWithUUID(table, row) {
  if (!row.id) {
    row = { ...row, id: uuidv4() };
  }

  await insert(table, row);

  // We can't rely on the return value of insert because if the
  // primary key is text, sqlite returns the internal row id which we
  // don't care about. We want to return the generated UUID.
  return row.id;
}

export async function insert(table, row) {
  const fields = Object.keys(row).filter(k => k !== 'id');

  if (row.id == null) {
    throw new Error('insert: id is required');
  }

  await sendMessages(
    fields.map(k => {
      return {
        dataset: table,
        row: row.id,
        column: k,
        value: row[k],
        timestamp: Timestamp.send(),
      };
    }),
  );
}

export async function delete_(table, id) {
  await sendMessages([
    {
      dataset: table,
      row: id,
      column: 'tombstone',
      value: 1,
      timestamp: Timestamp.send(),
    },
  ]);
}

export async function deleteAll(table: string) {
  const rows = await all<{ id: string }>(`
    SELECT id FROM ${table} WHERE tombstone = 0
  `);
  await Promise.all(rows.map(({ id }) => delete_(table, id)));
}

export async function selectWithSchema(table, sql, params) {
  const rows = await runQuery(sql, params, true);
  const convertedRows = rows
    .map(row => convertFromSelect(schema, schemaConfig, table, row))
    .filter(Boolean);
  // TODO: Make convertFromSelect generic so we don't need this cast
  // eslint-disable-next-line @typescript-eslint/no-explicit-any
  return convertedRows as any[];
}

export async function selectFirstWithSchema(table, sql, params) {
  const rows = await selectWithSchema(table, sql, params);
  return rows.length > 0 ? rows[0] : null;
}

export function insertWithSchema(table, row) {
  // Even though `insertWithUUID` does this, we need to do it here so
  // the schema validation passes
  if (!row.id) {
    row = { ...row, id: uuidv4() };
  }

  return insertWithUUID(
    table,
    convertForInsert(schema, schemaConfig, table, row),
  );
}

export function updateWithSchema(table, fields) {
  return update(table, convertForUpdate(schema, schemaConfig, table, fields));
}

// Data-specific functions. Ideally this would be split up into
// different files

export async function getCategories(
  ids?: Array<DbCategory['id']>,
): Promise<DbCategory[]> {
  const whereIn = ids ? `c.id IN (${toSqlQueryParameters(ids)}) AND` : '';
  const query = `SELECT c.* FROM categories c WHERE ${whereIn} c.tombstone = 0 ORDER BY c.sort_order, c.id`;
  return ids
    ? await all<DbCategory>(query, [...ids])
    : await all<DbCategory>(query);
}

export async function getCategoriesGrouped(
<<<<<<< HEAD
  ids?: Array<DbCategoryGroup['id']>,
): Promise<
  Array<
    DbCategoryGroup & {
      categories: DbCategory[];
    }
  >
> {
=======
  ids?: Array<CategoryGroupEntity['id']>,
  hierarchical: boolean = false,
): Promise<Array<CategoryGroupEntity>> {
>>>>>>> 9988c6e8
  const categoryGroupWhereIn = ids
    ? `cg.id IN (${toSqlQueryParameters(ids)}) AND`
    : '';
  const categoryGroupQuery = `SELECT cg.* FROM category_groups cg WHERE ${categoryGroupWhereIn} cg.tombstone = 0
    ORDER BY cg.is_income, cg.sort_order, cg.id`;

  const categoryWhereIn = ids
    ? `c.cat_group IN (${toSqlQueryParameters(ids)}) AND`
    : '';
  const categoryQuery = `SELECT c.* FROM categories c WHERE ${categoryWhereIn} c.tombstone = 0
    ORDER BY c.sort_order, c.id`;

  const groups = ids
    ? await all<DbCategoryGroup>(categoryGroupQuery, [...ids])
    : await all<DbCategoryGroup>(categoryGroupQuery);

  const categories = ids
    ? await all<DbCategory>(categoryQuery, [...ids])
    : await all<DbCategory>(categoryQuery);

<<<<<<< HEAD
  return groups.map(group => ({
    ...group,
    categories: categories.filter(c => c.cat_group === group.id),
  }));
}

export async function insertCategoryGroup(
  group: WithRequired<Partial<DbCategoryGroup>, 'name'>,
): Promise<DbCategoryGroup['id']> {
=======
  const mappedGroups = groups.map(group => {
    return {
      ...group,
      categories: categories.filter(c => c.cat_group === group.id),
      children: [],
    };
  });

  for (const group of mappedGroups) {
    if (group.parent_id) {
      const parent = mappedGroups.find(g => g.id === group.parent_id);
      if (parent) {
        parent.children.push(group);
      }
    }
  }

  return mappedGroups.filter(g => !hierarchical || !g.parent_id);
}

export async function getCategoriesGroupedHierarchical(
  ids?: Array<CategoryGroupEntity['id']>,
): Promise<Array<CategoryGroupEntity>> {
  return getCategoriesGrouped(ids, true);
}

export async function insertCategoryGroup(group: {
  id?: string;
  name: string;
  is_income?: boolean;
  parent_id?: string;
}) {
>>>>>>> 9988c6e8
  // Don't allow duplicate group
  const existingGroup = await first<
    Pick<DbCategoryGroup, 'id' | 'name' | 'hidden'>
  >(
    `SELECT id, name, hidden FROM category_groups WHERE UPPER(name) = ? and tombstone = 0 LIMIT 1`,
    [group.name.toUpperCase()],
  );
  if (existingGroup) {
    throw new Error(
      `A ${existingGroup.hidden ? 'hidden ' : ''}’${existingGroup.name}’ category group already exists.`,
    );
  }

  const lastGroup = await first<Pick<DbCategoryGroup, 'sort_order'>>(`
    SELECT sort_order FROM category_groups WHERE tombstone = 0 ORDER BY sort_order DESC, id DESC LIMIT 1
  `);
  const sort_order = (lastGroup ? lastGroup.sort_order : 0) + SORT_INCREMENT;

  const validated = {
    ...categoryGroupModel.validate(group),
    sort_order,
  };
<<<<<<< HEAD
  const id: DbCategoryGroup['id'] = await insertWithUUID(
    'category_groups',
    group,
  );
  return id;
}

export function updateCategoryGroup(
  group: WithRequired<Partial<DbCategoryGroup>, 'name' | 'is_income'>,
) {
  group = categoryGroupModel.validate(group, { update: true });
  return update('category_groups', group);
=======
  return insertWithUUID('category_groups', validated);
}

export function updateCategoryGroup(group: Partial<CategoryGroupEntity>) {
  const validated = categoryGroupModel.validate(group, { update: true });
  return update('category_groups', validated);
>>>>>>> 9988c6e8
}

export async function moveCategoryGroup(
  id: DbCategoryGroup['id'],
  targetId: DbCategoryGroup['id'],
) {
  const groups = await all<Pick<DbCategoryGroup, 'id' | 'sort_order'>>(
    `SELECT id, sort_order FROM category_groups WHERE tombstone = 0 ORDER BY sort_order, id`,
  );

  const { updates, sort_order } = shoveSortOrders(groups, targetId);
  for (const info of updates) {
    await update('category_groups', info);
  }
  await update('category_groups', { id, sort_order });
}

<<<<<<< HEAD
export async function deleteCategoryGroup(
  group: Pick<DbCategoryGroup, 'id'>,
  transferId?: DbCategory['id'],
) {
  const categories = await all<DbCategory>(
    'SELECT * FROM categories WHERE cat_group = ?',
    [group.id],
  );
=======
export async function deleteCategoryGroup(group, transferId?: string) {
  const children = await all(
    'SELECT * FROM category_groups WHERE parent_id = ?',
    [group.id],
  );

  // Delete all the children
  await Promise.all(
    children.map(child => deleteCategoryGroup(child, transferId)),
  );

  const categories = await all('SELECT * FROM categories WHERE cat_group = ?', [
    group.id,
  ]);
>>>>>>> 9988c6e8

  // Delete all the categories within a group
  await Promise.all(categories.map(cat => deleteCategory(cat, transferId)));
  await delete_('category_groups', group.id);
}

export async function insertCategory(
  category: WithRequired<Partial<DbCategory>, 'name' | 'cat_group'>,
  { atEnd }: { atEnd?: boolean | undefined } = { atEnd: undefined },
): Promise<DbCategory['id']> {
  let sort_order;

  let id_: DbCategory['id'];
  await batchMessages(async () => {
    // Dont allow duplicated names in groups
    const existingCatInGroup = await first<Pick<DbCategory, 'id'>>(
      `SELECT id FROM categories WHERE cat_group = ? and UPPER(name) = ? and tombstone = 0 LIMIT 1`,
      [category.cat_group, category.name.toUpperCase()],
    );
    if (existingCatInGroup) {
      throw new Error(
        `Category ‘${category.name}’ already exists in group ‘${category.cat_group}’`,
      );
    }

    if (atEnd) {
      const lastCat = await first<Pick<DbCategory, 'sort_order'>>(`
        SELECT sort_order FROM categories WHERE tombstone = 0 ORDER BY sort_order DESC, id DESC LIMIT 1
      `);
      sort_order = (lastCat ? lastCat.sort_order : 0) + SORT_INCREMENT;
    } else {
      // Unfortunately since we insert at the beginning, we need to shove
      // the sort orders to make sure there's room for it
      const categories = await all<Pick<DbCategory, 'id' | 'sort_order'>>(
        `SELECT id, sort_order FROM categories WHERE cat_group = ? AND tombstone = 0 ORDER BY sort_order, id`,
        [category.cat_group],
      );

      const { updates, sort_order: order } = shoveSortOrders(
        categories,
        categories.length > 0 ? categories[0].id : null,
      );
      for (const info of updates) {
        await update('categories', info);
      }
      sort_order = order;
    }

    category = {
      ...categoryModel.validate(category),
      sort_order,
    };

    const id = await insertWithUUID('categories', category);
    // Create an entry in the mapping table that points it to itself
    await insert('category_mapping', { id, transferId: id });
    id_ = id;
  });
  return id_;
}

export function updateCategory(
  category: WithRequired<
    Partial<DbCategory>,
    'name' | 'is_income' | 'cat_group'
  >,
) {
  category = categoryModel.validate(category, { update: true });
  // Change from cat_group to group because category AQL schema named it group.
  // const { cat_group: group, ...rest } = category;
  return update('categories', category);
}

export async function moveCategory(
  id: DbCategory['id'],
  groupId: DbCategoryGroup['id'],
  targetId: DbCategory['id'] | null,
) {
  if (!groupId) {
    throw new Error('moveCategory: groupId is required');
  }

  const categories = await all<Pick<DbCategory, 'id' | 'sort_order'>>(
    `SELECT id, sort_order FROM categories WHERE cat_group = ? AND tombstone = 0 ORDER BY sort_order, id`,
    [groupId],
  );

  const { updates, sort_order } = shoveSortOrders(categories, targetId);
  for (const info of updates) {
    await update('categories', info);
  }
  await update('categories', { id, sort_order, cat_group: groupId });
}

export async function deleteCategory(
  category: Pick<DbCategory, 'id'>,
  transferId?: DbCategory['id'],
) {
  if (transferId) {
    // We need to update all the deleted categories that currently
    // point to the one we're about to delete so they all are
    // "forwarded" to the new transferred category.
    const existingTransfers = await all<DbCategoryMapping>(
      'SELECT * FROM category_mapping WHERE transferId = ?',
      [category.id],
    );
    for (const mapping of existingTransfers) {
      await update('category_mapping', {
        id: mapping.id,
        transferId,
      });
    }

    // Finally, map the category we're about to delete to the new one
    await update('category_mapping', { id: category.id, transferId });
  }

  return delete_('categories', category.id);
}

export async function getPayee(id: DbPayee['id']) {
  return first<DbPayee>(`SELECT * FROM payees WHERE id = ?`, [id]);
}

export async function getAccount(id: DbAccount['id']) {
  return first<DbAccount>(`SELECT * FROM accounts WHERE id = ?`, [id]);
}

export async function insertPayee(
  payee: WithRequired<Partial<DbPayee>, 'name'>,
) {
  payee = payeeModel.validate(payee);
  let id: DbPayee['id'];
  await batchMessages(async () => {
    id = await insertWithUUID('payees', payee);
    await insert('payee_mapping', { id, targetId: id });
  });
  return id;
}

export async function deletePayee(payee: Pick<DbPayee, 'id'>) {
  const { transfer_acct } = await first<DbPayee>(
    'SELECT * FROM payees WHERE id = ?',
    [payee.id],
  );
  if (transfer_acct) {
    // You should never be able to delete transfer payees
    return;
  }

  // let mappings = await all('SELECT id FROM payee_mapping WHERE targetId = ?', [
  //   payee.id
  // ]);
  // await Promise.all(
  //   mappings.map(m => update('payee_mapping', { id: m.id, targetId: null }))
  // );

  return delete_('payees', payee.id);
}

export async function deleteTransferPayee(payee: Pick<DbPayee, 'id'>) {
  // This allows deleting transfer payees
  return delete_('payees', payee.id);
}

export function updatePayee(payee: WithRequired<Partial<DbPayee>, 'id'>) {
  payee = payeeModel.validate(payee, { update: true });
  return update('payees', payee);
}

export async function mergePayees(
  target: DbPayee['id'],
  ids: Array<DbPayee['id']>,
) {
  // Load in payees so we can check some stuff
  const dbPayees: DbPayee[] = await all<DbPayee>('SELECT * FROM payees');
  const payees = groupById(dbPayees);

  // Filter out any transfer payees
  if (payees[target].transfer_acct != null) {
    return;
  }
  ids = ids.filter(id => payees[id].transfer_acct == null);

  await batchMessages(async () => {
    await Promise.all(
      ids.map(async id => {
        const mappings = await all<DbPayeeMapping>(
          'SELECT id FROM payee_mapping WHERE targetId = ?',
          [id],
        );
        await Promise.all(
          mappings.map(m =>
            update('payee_mapping', { id: m.id, targetId: target }),
          ),
        );
      }),
    );

    await Promise.all(
      ids.map(id =>
        Promise.all([
          update('payee_mapping', { id, targetId: target }),
          delete_('payees', id),
        ]),
      ),
    );
  });
}

export function getPayees() {
  return all<DbPayee & { name: DbAccount['name'] | DbPayee['name'] }>(`
    SELECT p.*, COALESCE(a.name, p.name) AS name FROM payees p
    LEFT JOIN accounts a ON (p.transfer_acct = a.id AND a.tombstone = 0)
    WHERE p.tombstone = 0 AND (p.transfer_acct IS NULL OR a.id IS NOT NULL)
    ORDER BY p.transfer_acct IS NULL DESC, p.name COLLATE NOCASE, a.offbudget, a.sort_order
  `);
}

export function getCommonPayees() {
  const twelveWeeksAgo = toDateRepr(
    monthUtils.subWeeks(monthUtils.currentDate(), 12),
  );
  const limit = 10;
  return all<
    DbPayee & {
      common: true;
      transfer_acct: null;
      c: number;
      latest: DbViewTransactionInternalAlive['date'];
    }
  >(`
    SELECT     p.id as id, p.name as name, p.favorite as favorite,
      p.category as category, TRUE as common, NULL as transfer_acct,
    count(*) as c,
    max(t.date) as latest
    FROM payees p
    LEFT JOIN v_transactions_internal_alive t on t.payee == p.id
    WHERE LENGTH(p.name) > 0
    AND p.tombstone = 0
    AND t.date > ${twelveWeeksAgo}
    GROUP BY p.id
    ORDER BY c DESC ,p.transfer_acct IS NULL DESC, p.name
    COLLATE NOCASE
    LIMIT ${limit}
  `);
}

/* eslint-disable rulesdir/typography */
const orphanedPayeesQuery = `
  SELECT p.id
  FROM payees p
    LEFT JOIN payee_mapping pm ON pm.id = p.id
    LEFT JOIN v_transactions_internal_alive t ON t.payee = pm.targetId
  WHERE p.tombstone = 0
    AND p.transfer_acct IS NULL
    AND t.id IS NULL
    AND NOT EXISTS (
      SELECT 1
      FROM rules r,
      json_each(r.conditions) as cond
      WHERE r.tombstone = 0
        AND json_extract(cond.value, '$.field') = 'description'
        AND json_extract(cond.value, '$.value') = pm.targetId
    );
`;
/* eslint-enable rulesdir/typography */

export function syncGetOrphanedPayees() {
  return all<Pick<DbPayee, 'id'>>(orphanedPayeesQuery);
}

export async function getOrphanedPayees() {
  const rows = await all<Pick<DbPayee, 'id'>>(orphanedPayeesQuery);
  return rows.map(row => row.id);
}

export async function getPayeeByName(name: DbPayee['name']) {
  return first<DbPayee>(
    `SELECT * FROM payees WHERE UNICODE_LOWER(name) = ? AND tombstone = 0`,
    [name.toLowerCase()],
  );
}

export function getAccounts() {
  return all<
    DbAccount & {
      bankName: DbBank['name'];
      bankId: DbBank['id'];
    }
  >(
    `SELECT a.*, b.name as bankName, b.id as bankId FROM accounts a
       LEFT JOIN banks b ON a.bank = b.id
       WHERE a.tombstone = 0
       ORDER BY sort_order, name`,
  );
}

export async function insertAccount(account) {
  const accounts = await all<DbAccount>(
    'SELECT * FROM accounts WHERE offbudget = ? ORDER BY sort_order, name',
    [account.offbudget ? 1 : 0],
  );

  // Don't pass a target in, it will default to appending at the end
  const { sort_order } = shoveSortOrders(accounts);

  account = accountModel.validate({ ...account, sort_order });
  return insertWithUUID('accounts', account);
}

export function updateAccount(account) {
  account = accountModel.validate(account, { update: true });
  return update('accounts', account);
}

export function deleteAccount(account) {
  return delete_('accounts', account.id);
}

export async function moveAccount(
  id: DbAccount['id'],
  targetId: DbAccount['id'] | null,
) {
  const account = await first<DbAccount>(
    'SELECT * FROM accounts WHERE id = ?',
    [id],
  );
  let accounts;
  if (account.closed) {
    accounts = await all<Pick<DbAccount, 'id' | 'sort_order'>>(
      `SELECT id, sort_order FROM accounts WHERE closed = 1 ORDER BY sort_order, name`,
    );
  } else {
    accounts = await all<Pick<DbAccount, 'id' | 'sort_order'>>(
      `SELECT id, sort_order FROM accounts WHERE tombstone = 0 AND offbudget = ? ORDER BY sort_order, name`,
      [account.offbudget ? 1 : 0],
    );
  }

  const { updates, sort_order } = shoveSortOrders(accounts, targetId);
  await batchMessages(async () => {
    for (const info of updates) {
      update('accounts', info);
    }
    update('accounts', { id, sort_order });
  });
}

export async function getTransaction(id: DbViewTransaction['id']) {
  const rows = await selectWithSchema(
    'transactions',
    'SELECT * FROM v_transactions WHERE id = ?',
    [id],
  );
  return rows[0];
}

export async function getTransactions(accountId: DbTransaction['acct']) {
  if (arguments.length > 1) {
    throw new Error(
      '`getTransactions` was given a second argument, it now only takes a single argument `accountId`',
    );
  }

  return selectWithSchema(
    'transactions',
    'SELECT * FROM v_transactions WHERE account = ?',
    [accountId],
  );
}

export function insertTransaction(
  transaction,
): Promise<TransactionEntity['id']> {
  return insertWithSchema('transactions', transaction);
}

export function updateTransaction(transaction) {
  return updateWithSchema('transactions', transaction);
}

export async function deleteTransaction(transaction) {
  return delete_('transactions', transaction.id);
}

function toSqlQueryParameters(params: unknown[]) {
  return params.map(() => '?').join(',');
}<|MERGE_RESOLUTION|>--- conflicted
+++ resolved
@@ -318,8 +318,8 @@
 }
 
 export async function getCategoriesGrouped(
-<<<<<<< HEAD
   ids?: Array<DbCategoryGroup['id']>,
+  hierarchical: boolean = false,
 ): Promise<
   Array<
     DbCategoryGroup & {
@@ -327,11 +327,6 @@
     }
   >
 > {
-=======
-  ids?: Array<CategoryGroupEntity['id']>,
-  hierarchical: boolean = false,
-): Promise<Array<CategoryGroupEntity>> {
->>>>>>> 9988c6e8
   const categoryGroupWhereIn = ids
     ? `cg.id IN (${toSqlQueryParameters(ids)}) AND`
     : '';
@@ -352,17 +347,6 @@
     ? await all<DbCategory>(categoryQuery, [...ids])
     : await all<DbCategory>(categoryQuery);
 
-<<<<<<< HEAD
-  return groups.map(group => ({
-    ...group,
-    categories: categories.filter(c => c.cat_group === group.id),
-  }));
-}
-
-export async function insertCategoryGroup(
-  group: WithRequired<Partial<DbCategoryGroup>, 'name'>,
-): Promise<DbCategoryGroup['id']> {
-=======
   const mappedGroups = groups.map(group => {
     return {
       ...group,
@@ -389,13 +373,9 @@
   return getCategoriesGrouped(ids, true);
 }
 
-export async function insertCategoryGroup(group: {
-  id?: string;
-  name: string;
-  is_income?: boolean;
-  parent_id?: string;
-}) {
->>>>>>> 9988c6e8
+export async function insertCategoryGroup(
+  group: WithRequired<Partial<DbCategoryGroup>, 'name'>,
+): Promise<DbCategoryGroup['id']> {
   // Don't allow duplicate group
   const existingGroup = await first<
     Pick<DbCategoryGroup, 'id' | 'name' | 'hidden'>
@@ -418,7 +398,6 @@
     ...categoryGroupModel.validate(group),
     sort_order,
   };
-<<<<<<< HEAD
   const id: DbCategoryGroup['id'] = await insertWithUUID(
     'category_groups',
     group,
@@ -431,14 +410,6 @@
 ) {
   group = categoryGroupModel.validate(group, { update: true });
   return update('category_groups', group);
-=======
-  return insertWithUUID('category_groups', validated);
-}
-
-export function updateCategoryGroup(group: Partial<CategoryGroupEntity>) {
-  const validated = categoryGroupModel.validate(group, { update: true });
-  return update('category_groups', validated);
->>>>>>> 9988c6e8
 }
 
 export async function moveCategoryGroup(
@@ -456,18 +427,11 @@
   await update('category_groups', { id, sort_order });
 }
 
-<<<<<<< HEAD
 export async function deleteCategoryGroup(
   group: Pick<DbCategoryGroup, 'id'>,
   transferId?: DbCategory['id'],
 ) {
-  const categories = await all<DbCategory>(
-    'SELECT * FROM categories WHERE cat_group = ?',
-    [group.id],
-  );
-=======
-export async function deleteCategoryGroup(group, transferId?: string) {
-  const children = await all(
+    const children = await all(
     'SELECT * FROM category_groups WHERE parent_id = ?',
     [group.id],
   );
@@ -480,7 +444,6 @@
   const categories = await all('SELECT * FROM categories WHERE cat_group = ?', [
     group.id,
   ]);
->>>>>>> 9988c6e8
 
   // Delete all the categories within a group
   await Promise.all(categories.map(cat => deleteCategory(cat, transferId)));
