// @ts-strict-ignore
import React, { type CSSProperties, useRef, useState } from 'react';
import { type ConnectDragSource } from 'react-dnd';
import { useTranslation } from 'react-i18next';

import { useFeatureFlag } from '../../hooks/useFeatureFlag';
import { SvgExpandArrow } from '../../icons/v0';
import { SvgCheveronDown } from '../../icons/v1';
import { theme } from '../../style';
import { Button } from '../common/Button2';
import { Menu } from '../common/Menu';
import { Popover } from '../common/Popover';
import { Text } from '../common/Text';
import { View } from '../common/View';
import { NotesButton } from '../NotesButton';
import { InputCell } from '../table';

type SidebarGroupProps = {
  group: {
    id: string;
    hidden: number;
    categories: object[];
    is_income: number;
    name: string;
    sort_order: number;
    tombstone: number;
  };
  editing?: boolean;
  collapsed: boolean;
  dragPreview?: boolean;
  innerRef?: ConnectDragSource;
  style?: CSSProperties;
  onEdit?: (id: string) => void;
  onSave?: (group: object) => Promise<void>;
  onDelete?: (id: string) => Promise<void>;
  onApplyBudgetTemplatesInGroup?: (categories: object[]) => void;
  onShowNewCategory?: (groupId: string) => void;
  onShowNewGroup?: (parent?: string) => void;
  onHideNewGroup?: () => void;
  onToggleCollapse?: (id: string) => void;
  depth?: number;
};

export function SidebarGroup({
  group,
  editing,
  collapsed,
  dragPreview,
  innerRef,
  style,
  onEdit,
  onSave,
  onDelete,
  onApplyBudgetTemplatesInGroup,
  onShowNewCategory,
  onShowNewGroup,
  onHideNewGroup,
  onToggleCollapse,
  depth,
}: SidebarGroupProps) {
  const { t } = useTranslation();
  const isGoalTemplatesEnabled = useFeatureFlag('goalTemplatesEnabled');

  const temporary = group.id === 'new';
  const [menuOpen, setMenuOpen] = useState(false);
  const triggerRef = useRef(null);
<<<<<<< HEAD
  const subCategoryGroups = useFeatureFlag('subCategoryGroups');
=======
  const contextMenusEnabled = useFeatureFlag('contextMenus');
>>>>>>> c0f9073f

  const displayed = (
    <View
      style={{
        flexDirection: 'row',
        alignItems: 'center',
        userSelect: 'none',
        WebkitUserSelect: 'none',
<<<<<<< HEAD
        paddingLeft: (depth ?? 0) * 13 - (depth ? 5 : 0),
=======
        height: 20,
>>>>>>> c0f9073f
      }}
      ref={triggerRef}
      onClick={() => {
        onToggleCollapse(group.id);
      }}
      onContextMenu={e => {
        if (!contextMenusEnabled) return;
        e.preventDefault();
        setMenuOpen(true);
      }}
    >
      {!dragPreview && (
        <SvgExpandArrow
          width={8}
          height={8}
          style={{
            marginRight: 5,
            marginLeft: 5,
            flexShrink: 0,
            transition: 'transform .1s',
            transform: collapsed ? 'rotate(-90deg)' : '',
          }}
        />
      )}
      <div
        style={{
          textOverflow: 'ellipsis',
          whiteSpace: 'nowrap',
          overflow: 'hidden',
          minWidth: 0,
        }}
      >
        {dragPreview && <Text style={{ fontWeight: 500 }}>Group: </Text>}
        {group.name}
      </div>
      {!dragPreview && (
        <>
          <View style={{ marginLeft: 5, flexShrink: 0 }}>
            <Button
              variant="bare"
              className="hover-visible"
              onPress={() => setMenuOpen(true)}
              style={{ padding: 3 }}
            >
              <SvgCheveronDown width={14} height={14} />
            </Button>

            <Popover
              triggerRef={triggerRef}
              placement="bottom start"
              isOpen={menuOpen}
              onOpenChange={() => setMenuOpen(false)}
              style={{ width: 200 }}
              isNonModal
            >
              <Menu
                onMenuSelect={type => {
                  if (type === 'rename') {
                    onEdit(group.id);
                  } else if (type === 'add-category') {
                    onShowNewCategory(group.id);
                  } else if (type === 'add-sub-group') {
                    onShowNewGroup(group.id);
                  } else if (type === 'delete') {
                    onDelete(group.id);
                  } else if (type === 'toggle-visibility') {
                    onSave({ ...group, hidden: !group.hidden });
                  } else if (type === 'apply-multiple-category-template') {
                    onApplyBudgetTemplatesInGroup?.(
                      group.categories
                        .filter(c => !c['hidden'])
                        .map(c => c['id']),
                    );
                  }
                  setMenuOpen(false);
                }}
                items={[
                  { name: 'add-category', text: t('Add category') },
                  subCategoryGroups && {
                    name: 'add-sub-group',
                    text: t('Add sub-group'),
                  },
                  { name: 'rename', text: t('Rename') },
                  !group.is_income && {
                    name: 'toggle-visibility',
                    text: group.hidden ? t('Show') : t('Hide'),
                  },
                  onDelete && { name: 'delete', text: t('Delete') },
                  ...(isGoalTemplatesEnabled
                    ? [
                        {
                          name: 'apply-multiple-category-template',
                          text: t('Apply budget templates'),
                        },
                      ]
                    : []),
                ]}
              />
            </Popover>
          </View>
          <View style={{ flex: 1 }} />
          <View style={{ flexShrink: 0 }}>
            <NotesButton
              id={group.id}
              style={dragPreview && { color: 'currentColor' }}
              defaultColor={theme.pageTextLight}
            />
          </View>
        </>
      )}
    </View>
  );

  return (
    <View
      innerRef={innerRef}
      style={{
        ...style,
        width: 200,
        backgroundColor: theme.tableRowHeaderBackground,
        overflow: 'hidden',
        '& .hover-visible': {
          display: 'none',
        },
        ...(!dragPreview && {
          '&:hover .hover-visible': {
            display: 'flex',
          },
        }),
        ...(dragPreview && {
          paddingLeft: 10,
          zIndex: 10000,
          borderRadius: 6,
          overflow: 'hidden',
        }),
      }}
      onKeyDown={e => {
        if (e.key === 'Enter') {
          onEdit(null);
          e.stopPropagation();
        }
      }}
    >
      <InputCell
        value={group.name}
        formatter={() => displayed}
        width="flex"
        exposed={editing}
        onUpdate={value => {
          if (temporary) {
            if (value === '') {
              onHideNewGroup();
            } else if (value !== '') {
              onSave({ ...group, id: group.id, name: value });
            }
          } else {
            onSave({ ...group, id: group.id, name: value });
          }
        }}
        onBlur={() => onEdit(null)}
        style={{ fontWeight: 600 }}
        inputProps={{
          style: { marginLeft: 20 },
          placeholder: temporary ? t('New Group Name') : '',
        }}
      />
    </View>
  );
}<|MERGE_RESOLUTION|>--- conflicted
+++ resolved
@@ -64,11 +64,8 @@
   const temporary = group.id === 'new';
   const [menuOpen, setMenuOpen] = useState(false);
   const triggerRef = useRef(null);
-<<<<<<< HEAD
+  const contextMenusEnabled = useFeatureFlag('contextMenus');
   const subCategoryGroups = useFeatureFlag('subCategoryGroups');
-=======
-  const contextMenusEnabled = useFeatureFlag('contextMenus');
->>>>>>> c0f9073f
 
   const displayed = (
     <View
@@ -77,11 +74,8 @@
         alignItems: 'center',
         userSelect: 'none',
         WebkitUserSelect: 'none',
-<<<<<<< HEAD
+        height: 20,
         paddingLeft: (depth ?? 0) * 13 - (depth ? 5 : 0),
-=======
-        height: 20,
->>>>>>> c0f9073f
       }}
       ref={triggerRef}
       onClick={() => {
