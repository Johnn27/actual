--- conflicted
+++ resolved
@@ -105,16 +105,14 @@
             >
               <Trans>Context menus</Trans>
             </FeatureToggle>
-<<<<<<< HEAD
             <FeatureToggle
               flag="pluggyAiBankSync"
               feedbackLink="https://github.com/actualbudget/actual/pull/4049"
             >
               <Trans>Pluggy.ai Bank Sync (Brazilian banks only)</Trans>
-=======
+            </FeatureToggle>
             <FeatureToggle flag="subCategoryGroups">
               <Trans>Sub category groups</Trans>
->>>>>>> 9988c6e8
             </FeatureToggle>
           </View>
         ) : (
